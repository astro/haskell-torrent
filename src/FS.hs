-- Haskell Torrent
-- Copyright (c) 2009, Jesper Louis Andersen,
-- All rights reserved.
--
-- Redistribution and use in source and binary forms, with or without
-- modification, are permitted provided that the following conditions are
-- met:
--
--  * Redistributions of source code must retain the above copyright
--    notice, this list of conditions and the following disclaimer.
--  * Redistributions in binary form must reproduce the above copyright
--    notice, this list of conditions and the following disclaimer in the
--    documentation and/or other materials provided with the distribution.
--
-- THIS SOFTWARE IS PROVIDED BY THE COPYRIGHT HOLDERS AND CONTRIBUTORS "AS
-- IS" AND ANY EXPRESS OR IMPLIED WARRANTIES, INCLUDING, BUT NOT LIMITED TO,
-- THE IMPLIED WARRANTIES OF MERCHANTABILITY AND FITNESS FOR A PARTICULAR
-- PURPOSE ARE DISCLAIMED. IN NO EVENT SHALL THE COPYRIGHT OWNER OR
-- CONTRIBUTORS BE LIABLE FOR ANY DIRECT, INDIRECT, INCIDENTAL, SPECIAL,
-- EXEMPLARY, OR CONSEQUENTIAL DAMAGES (INCLUDING, BUT NOT LIMITED TO,
-- PROCUREMENT OF SUBSTITUTE GOODS OR SERVICES; LOSS OF USE, DATA, OR
-- PROFITS; OR BUSINESS INTERRUPTION) HOWEVER CAUSED AND ON ANY THEORY OF
-- LIABILITY, WHETHER IN CONTRACT, STRICT LIABILITY, OR TORT (INCLUDING
-- NEGLIGENCE OR OTHERWISE) ARISING IN ANY WAY OUT OF THE USE OF THIS
-- SOFTWARE, EVEN IF ADVISED OF THE POSSIBILITY OF SUCH DAMAGE.

-- | Filesystem routines. These are used for working with and
--   manipulating files in the filesystem.
module FS (PieceInfo(..),
           PieceMap,
           readPiece,
           readBlock,
           writeBlock,
           mkPieceMap,
           checkFile,
           checkPiece,
           openAndCheckFile,
           canSeed)
where

import Control.Monad

import qualified Data.ByteString as B
import qualified Data.ByteString.Lazy as L
import Data.Digest.Pure.SHA
import qualified Data.Map as M
import Data.Maybe
import System.IO

import BCode
import Torrent

pInfoLookup :: PieceNum -> PieceMap -> IO PieceInfo
pInfoLookup pn mp = case M.lookup pn mp of
                      Nothing -> fail "FS: Error lookup in PieceMap"
                      Just i -> return i

readPiece :: PieceNum -> Handle -> PieceMap -> IO L.ByteString
readPiece pn handle mp =
    do pInfo <- pInfoLookup pn mp
       hSeek handle AbsoluteSeek (offset pInfo)
<<<<<<< HEAD
       bs <- B.hGet handle (fromIntegral . len $ pInfo)
       if B.length bs == (fromIntegral . len $ pInfo)
=======
       bs <- L.hGet handle (fromInteger . len $ pInfo)
       if L.length bs == (fromInteger . len $ pInfo)
>>>>>>> 821b26d5
          then return bs
          else fail "FS: Wrong number of bytes read"

readBlock :: PieceNum -> Block -> Handle -> PieceMap -> IO L.ByteString
readBlock pn blk handle mp =
    do pInfo <- pInfoLookup pn mp
<<<<<<< HEAD
       hSeek handle AbsoluteSeek (offset pInfo + fromIntegral (blockOffset blk))
       B.hGet handle (blockSize blk)
=======
       hSeek handle AbsoluteSeek (offset pInfo + (fromIntegral $ blockOffset blk))
       L.hGet handle (blockSize blk)
>>>>>>> 821b26d5

-- | The call @writeBlock h n blk pm blkData@ will write the contents of @blkData@
--   to the file pointed to by handle at the correct position in the file. If the
--   block is of a wrong length, the call will fail.
writeBlock :: Handle -> PieceNum -> Block -> PieceMap -> B.ByteString -> IO ()
writeBlock h n blk pm blkData = do hSeek h AbsoluteSeek pos
                                   when lenFail $ fail "Writing block of wrong length"
                                   B.hPut h blkData
                                   hFlush h
                                   return ()
  where pos = offset (fromJust $ M.lookup n pm) + fromIntegral (blockOffset blk)
        lenFail = B.length blkData /= blockSize blk

-- | The @checkPiece h inf@ checks the file system for correctness of a given piece, namely if
--   the piece described by @inf@ is correct inside the file pointed to by @h@.
checkPiece :: Handle -> PieceInfo -> IO Bool
checkPiece h inf = do
  hSeek h AbsoluteSeek (offset inf)
<<<<<<< HEAD
  bs <- L.hGet h (fromIntegral . len $ inf)
  return $ (bytestringDigest . sha1) bs == L.fromChunks [digest inf]
=======
  bs <- L.hGet h (fromInteger . len $ inf)
  return $ (bytestringDigest . sha1) bs == digest inf
>>>>>>> 821b26d5

-- | Create a MissingMap from a file handle and a piecemap. The system will read each part of
--   the file and then check it against the digest. It will create a map of what we are missing
--   in the file as a missing map. We could alternatively choose a list of pieces missing rather
--   then creating the data structure here. This is perhaps better in the long run.
checkFile :: Handle -> PieceMap -> IO PiecesDoneMap
checkFile handle pm = do l <- mapM checkP pieces
                         return $ M.fromList l
    where pieces = M.toAscList pm
          checkP :: (PieceNum, PieceInfo) -> IO (PieceNum, Bool)
          checkP (pn, pInfo) = do b <- checkPiece handle pInfo
                                  return (pn, b)

-- | Extract the PieceMap from a bcoded structure
--   Needs some more defense in the long run.
mkPieceMap :: BCode -> Maybe PieceMap
mkPieceMap bc = fetchData
  where fetchData = do pLen <- infoPieceLength bc
                       pieceData <- infoPieces bc
                       tLen <- infoLength bc
                       return . M.fromList . zip [0..] . extract pLen tLen 0 $ pieceData
        extract :: Integer -> Integer -> Integer -> [B.ByteString] -> [PieceInfo]
        extract _    0     _    []       = []
<<<<<<< HEAD
        extract plen left offst (p : ps) | left < plen =
                   PieceInfo { offset = offst,
                               len = fromIntegral left,
                               digest = p } : extract plen 0 (offst + plen) ps
                                         | otherwise =
                                             inf : extract plen (left - plen) (offst + plen) ps
                                       where inf = PieceInfo { offset = offst,
                                                               len = fromIntegral plen,
                                                               digest = p }
=======
        extract plen tlen offst (p : ps) | tlen < plen = PieceInfo { offset = offst,
                                                          len = tlen,
                                                          digest = L.fromChunks  [p] } : extract plen 0 (offst + plen) ps
                                  | otherwise = inf : extract plen (tlen - plen) (offst + plen) ps
                                       where inf = PieceInfo { offset = offst,
                                                               len = plen,
                                                               digest = L.fromChunks [p] }
>>>>>>> 821b26d5
        extract _ _ _ _ = error "mkPieceMap: the impossible happened!"

-- | Predicate function. True if nothing is missing from the map.
canSeed :: PiecesDoneMap -> Bool
canSeed = M.fold (&&) True

-- | Process a BCoded torrent file. Open the file in question, check it and return a handle
--   plus a haveMap for the file
openAndCheckFile :: BCode -> IO (Handle, PiecesDoneMap, PieceMap)
openAndCheckFile bc =
    do
       h <- openBinaryFile fpath ReadWriteMode
       have <- checkFile h pieceMap
       return (h, have, pieceMap)
  where Just fpath = BCode.fromBS `fmap` BCode.infoName bc
        Just pieceMap = mkPieceMap bc





<|MERGE_RESOLUTION|>--- conflicted
+++ resolved
@@ -59,26 +59,16 @@
 readPiece pn handle mp =
     do pInfo <- pInfoLookup pn mp
        hSeek handle AbsoluteSeek (offset pInfo)
-<<<<<<< HEAD
-       bs <- B.hGet handle (fromIntegral . len $ pInfo)
-       if B.length bs == (fromIntegral . len $ pInfo)
-=======
        bs <- L.hGet handle (fromInteger . len $ pInfo)
        if L.length bs == (fromInteger . len $ pInfo)
->>>>>>> 821b26d5
           then return bs
           else fail "FS: Wrong number of bytes read"
 
 readBlock :: PieceNum -> Block -> Handle -> PieceMap -> IO L.ByteString
 readBlock pn blk handle mp =
     do pInfo <- pInfoLookup pn mp
-<<<<<<< HEAD
-       hSeek handle AbsoluteSeek (offset pInfo + fromIntegral (blockOffset blk))
-       B.hGet handle (blockSize blk)
-=======
        hSeek handle AbsoluteSeek (offset pInfo + (fromIntegral $ blockOffset blk))
        L.hGet handle (blockSize blk)
->>>>>>> 821b26d5
 
 -- | The call @writeBlock h n blk pm blkData@ will write the contents of @blkData@
 --   to the file pointed to by handle at the correct position in the file. If the
@@ -97,13 +87,8 @@
 checkPiece :: Handle -> PieceInfo -> IO Bool
 checkPiece h inf = do
   hSeek h AbsoluteSeek (offset inf)
-<<<<<<< HEAD
-  bs <- L.hGet h (fromIntegral . len $ inf)
-  return $ (bytestringDigest . sha1) bs == L.fromChunks [digest inf]
-=======
   bs <- L.hGet h (fromInteger . len $ inf)
   return $ (bytestringDigest . sha1) bs == digest inf
->>>>>>> 821b26d5
 
 -- | Create a MissingMap from a file handle and a piecemap. The system will read each part of
 --   the file and then check it against the digest. It will create a map of what we are missing
@@ -127,17 +112,6 @@
                        return . M.fromList . zip [0..] . extract pLen tLen 0 $ pieceData
         extract :: Integer -> Integer -> Integer -> [B.ByteString] -> [PieceInfo]
         extract _    0     _    []       = []
-<<<<<<< HEAD
-        extract plen left offst (p : ps) | left < plen =
-                   PieceInfo { offset = offst,
-                               len = fromIntegral left,
-                               digest = p } : extract plen 0 (offst + plen) ps
-                                         | otherwise =
-                                             inf : extract plen (left - plen) (offst + plen) ps
-                                       where inf = PieceInfo { offset = offst,
-                                                               len = fromIntegral plen,
-                                                               digest = p }
-=======
         extract plen tlen offst (p : ps) | tlen < plen = PieceInfo { offset = offst,
                                                           len = tlen,
                                                           digest = L.fromChunks  [p] } : extract plen 0 (offst + plen) ps
@@ -145,7 +119,6 @@
                                        where inf = PieceInfo { offset = offst,
                                                                len = plen,
                                                                digest = L.fromChunks [p] }
->>>>>>> 821b26d5
         extract _ _ _ _ = error "mkPieceMap: the impossible happened!"
 
 -- | Predicate function. True if nothing is missing from the map.
