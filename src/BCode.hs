-- Haskell Torrent
-- Copyright (c) 2009, Jesper Louis Andersen,
-- All rights reserved.
--
-- Redistribution and use in source and binary forms, with or without
-- modification, are permitted provided that the following conditions are
-- met:
--
--  * Redistributions of source code must retain the above copyright
--    notice, this list of conditions and the following disclaimer.
--  * Redistributions in binary form must reproduce the above copyright
--    notice, this list of conditions and the following disclaimer in the
--    documentation and/or other materials provided with the distribution.
--
-- THIS SOFTWARE IS PROVIDED BY THE COPYRIGHT HOLDERS AND CONTRIBUTORS "AS
-- IS" AND ANY EXPRESS OR IMPLIED WARRANTIES, INCLUDING, BUT NOT LIMITED TO,
-- THE IMPLIED WARRANTIES OF MERCHANTABILITY AND FITNESS FOR A PARTICULAR
-- PURPOSE ARE DISCLAIMED. IN NO EVENT SHALL THE COPYRIGHT OWNER OR
-- CONTRIBUTORS BE LIABLE FOR ANY DIRECT, INDIRECT, INCIDENTAL, SPECIAL,
-- EXEMPLARY, OR CONSEQUENTIAL DAMAGES (INCLUDING, BUT NOT LIMITED TO,
-- PROCUREMENT OF SUBSTITUTE GOODS OR SERVICES; LOSS OF USE, DATA, OR
-- PROFITS; OR BUSINESS INTERRUPTION) HOWEVER CAUSED AND ON ANY THEORY OF
-- LIABILITY, WHETHER IN CONTRACT, STRICT LIABILITY, OR TORT (INCLUDING
-- NEGLIGENCE OR OTHERWISE) ARISING IN ANY WAY OUT OF THE USE OF THIS
-- SOFTWARE, EVEN IF ADVISED OF THE POSSIBILITY OF SUCH DAMAGE.


-- | Add a module description here
--   also add descriptions to each function.
module BCode 
(
              BCode,
              Path(..),
              encode,
              -- encodeBS,
              decode,
              search,
              announce,
              comment,
              creationDate,
              info,
              hashInfoDict,
              infoLength,
              infoName,
              infoPieceLength,
              infoPieces,
              numberPieces,
              prettyPrint,

              trackerComplete,
              trackerIncomplete,
              trackerInterval,
              trackerMinInterval,
              trackerPeers,
              trackerWarning,
              trackerError,
              toBS,
              fromBS )

where

import Control.Monad
import Control.Applicative hiding (many)
import qualified Data.ByteString.Lazy as L
import qualified Data.ByteString as B
import Data.Char
import Data.Word
import Data.Int
import Data.Digest.Pure.SHA
import Data.List
import Data.Maybe
import qualified Data.Map as M
import Text.PrettyPrint.HughesPJ hiding (char)

import Data.Serialize
import Data.Serialize.Put
import Data.Serialize.Get


-- | BCode represents the structure of a bencoded file
data BCode = BInt Integer                       -- ^ An integer
           | BString B.ByteString               -- ^ A string of bytes
           | BArray [BCode]                     -- ^ An array
           | BDict (M.Map B.ByteString BCode)   -- ^ A key, value map
  deriving Show

data Path = PString B.ByteString
          | PInt Int

toW8 :: Char -> Word8
toW8 = fromIntegral . ord

fromW8 :: Word8 -> Char
fromW8 = chr . fromIntegral

toBS :: String -> B.ByteString
toBS = B.pack . map toW8

fromBS :: B.ByteString -> String
fromBS = map fromW8 . B.unpack


instance Serialize BCode where
    put (BInt i)     = wrap 'i' 'e' $ putShow i
    put (BArray arr) = wrap 'l' 'e' . mapM_ put $ arr
    put (BDict mp)   = wrap 'd' 'e' dict
                     where dict = mapM_ encPair . M.toList $ mp
                           encPair (k, v) = put (BString k) >> put v
    put (BString s)  = do
                         putShow (B.length s)
                         putWord8 (toW8 ':')
                         putByteString s
    
    get = getBInt <|> getBArray <|> getBDict <|> getBString

getWrapped :: Char -> Char -> Get a -> Get a
getWrapped a b p = char a *> p <* char b

-- | Parses a BInt
getBInt :: Get BCode
getBInt = BInt . read <$> getWrapped 'i' 'e' (getDigits)


-- | Parses a BArray
getBArray :: Get BCode
getBArray = BArray <$> getWrapped 'l' 'e' (many get)


-- | Parses a BDict
getBDict :: Get BCode
getBDict = BDict . M.fromList <$> getWrapped 'd' 'e' (many getPairs)
    where getPairs = do
            (BString s) <- getBString
            x <- get
            return (s,x)

-- | Parses a BString
getBString :: Get BCode
getBString = do
    count <- getDigits
    BString <$> ( char ':' *> getByteString (read count))


-- | Get one or more digit characters
getDigits :: Get String
getDigits = many1 digit

-- | Returns a character if it is a digit, fails otherwise. uses isDigit.
digit :: Get Char
digit = do
    x <- getCharG
    if isDigit x
        then return x
        else fail $ "Expected digit, got: " ++ show x


-- * Put helper functions

-- | Put an element, wrapped by two characters
wrap :: Char -> Char -> Put -> Put
wrap a b m = do
    putWord8 (toW8 a)
    m
    putWord8 (toW8 b)

-- | Put something as it is shown using @show@
putShow :: Show a => a -> Put
putShow x = mapM_ put (show x)

-- * Get Helper functions

-- | Parse zero or items using a given parser
many :: Get a -> Get [a]
many p = many1 p `mplus` return []

-- | Parse one or more items using a given parser
many1 :: Get a -> Get [a]
many1 p = (:) <$> p <*> many p

-- | Parse a given character
char :: Char -> Get ()
char c = 
    do
        x <- getWord8
<<<<<<< HEAD
        unless (fromW8 x == c) $
            fail ("Expected char: '" ++ c:"' got: '" ++ [fromW8 x,'\''])
=======
        if fromW8 x == c
            then return ()
            else fail $ "Expected char: '" ++ c:"' got: '" ++ [fromW8 x,'\'']
>>>>>>> ff5a485d

-- | Get a Char
getCharG :: Get Char
getCharG = fromW8 <$> getWord8


<<<<<<< HEAD
putShow :: Show a => a -> Put
putShow = mapM_ put . show
=======
>>>>>>> ff5a485d

-- BCode helper functions

-- | Return the hash of the info-dict in a torrent file
hashInfoDict :: BCode -> Maybe L.ByteString
hashInfoDict bc =
    do ih <- info bc
       let encoded = encode ih
       return . bytestringDigest . sha1 . L.fromChunks $ [encoded]



-- parseDict :: Parser BCode
-- parseDict = do char 'd'
--                l <- many parsePair
--                char 'e'
--                return . BDict . M.fromList $ l
--   where parsePair = do
--           (BString s) <- parseString
--           b <- parseBCode
--           return (s,b)
-- 
-- parseBCode :: Parser BCode
-- parseBCode = parseString `mplus` parseList `mplus` parseInt `mplus` parseDict

-- Use parsec for this bastard
-- decode :: String -> Either ParseError BCode
-- decode = parse parseBCode "(unknown)"

-- decode :: B.ByteString -> Either String BCode
-- decode = runParser parseBCode


toPS :: String -> Path
toPS = PString . toBS

{- Simple search function over BCoded data structures, general case. In practice, we
   will prefer some simpler mnemonics -}
search :: [Path] -> BCode -> Maybe BCode
search [] bc = Just bc
search (PInt i : rest) (BArray bs) | i < 0 || i > length bs = Nothing
                                   | otherwise = search rest (bs!!i)
search (PString s : rest) (BDict mp) = M.lookup s mp >>= search rest
search _ _ = Nothing

search' :: String -> BCode -> Maybe B.ByteString
search' str b = case search [toPS str] b of
                  Nothing -> Nothing
                  Just (BString s) -> Just s
                  _ -> Nothing

searchStr :: String -> BCode -> Maybe B.ByteString
searchStr = search'

searchInt :: String -> BCode -> Maybe Integer
searchInt str b = case search [toPS str] b of
                    Just (BInt i) -> Just i
                    _ -> Nothing

searchInfo :: String -> BCode -> Maybe BCode
searchInfo str = search [toPS "info", toPS str]

{- Various accessors -}
announce, comment, creationDate :: BCode -> Maybe B.ByteString
announce = search' "announce"
comment  = search' "comment"
creationDate = search' "creation date"

{- Tracker accessors -}
trackerComplete, trackerIncomplete, trackerInterval :: BCode -> Maybe Integer
trackerMinInterval :: BCode -> Maybe Integer
trackerComplete = searchInt "complete"
trackerIncomplete = searchInt "incomplete"
trackerInterval = searchInt "interval"
trackerMinInterval = searchInt "min interval"

trackerError, trackerWarning :: BCode -> Maybe B.ByteString
trackerError = searchStr "failure reason"
trackerWarning = searchStr "warning mesage"

trackerPeers :: BCode -> Maybe B.ByteString
trackerPeers = searchStr "peers"

info :: BCode -> Maybe BCode
info = search [toPS "info"]

infoName :: BCode -> Maybe B.ByteString
infoName bc = case search [toPS "info", toPS "name"] bc of
               Just (BString s) -> Just s
               _ -> Nothing

infoPieceLength ::BCode -> Maybe Integer
infoPieceLength bc = do BInt i <- search [toPS "info", toPS "piece length"] bc
                        return i

infoLength :: BCode -> Maybe Integer
infoLength bc = do BInt i <- search [toPS "info", toPS "length"] bc
                   return i

infoPieces :: BCode -> Maybe [B.ByteString]
infoPieces b = do t <- searchInfo "pieces" b
                  case t of
                    BString str -> return $ sha1Split str --(B.pack $ map (fromIntegral . ord) str)
                    _ -> mzero
      where sha1Split r | r == B.empty = []
                        | otherwise = block : sha1Split rest
                            where (block, rest) = B.splitAt 20 r

numberPieces :: BCode -> Maybe Int
numberPieces = fmap length . infoPieces

pp :: BCode -> Doc
pp bc =
    case bc of
      BInt i -> integer i
      BString s -> text (fromBS s)
      BArray arr -> text "[" <+> cat (intersperse comma al) <+> text "]"
          where al = map pp arr
      BDict mp -> text "{" <+> cat (intersperse comma mpl) <+> text "}"
          where mpl = map (\(s, bc') -> text (fromBS s) <+> text "->" <+> pp bc') $ M.toList mp

prettyPrint :: BCode -> String
prettyPrint = render . pp<|MERGE_RESOLUTION|>--- conflicted
+++ resolved
@@ -182,25 +182,11 @@
 char c = 
     do
         x <- getWord8
-<<<<<<< HEAD
         unless (fromW8 x == c) $
             fail ("Expected char: '" ++ c:"' got: '" ++ [fromW8 x,'\''])
-=======
-        if fromW8 x == c
-            then return ()
-            else fail $ "Expected char: '" ++ c:"' got: '" ++ [fromW8 x,'\'']
->>>>>>> ff5a485d
-
 -- | Get a Char
 getCharG :: Get Char
 getCharG = fromW8 <$> getWord8
-
-
-<<<<<<< HEAD
-putShow :: Show a => a -> Put
-putShow = mapM_ put . show
-=======
->>>>>>> ff5a485d
 
 -- BCode helper functions
 
