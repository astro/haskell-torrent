-- Haskell Torrent
-- Copyright (c) 2009, Jesper Louis Andersen,
-- All rights reserved.
--
-- Redistribution and use in source and binary forms, with or without
-- modification, are permitted provided that the following conditions are
-- met:
--
--  * Redistributions of source code must retain the above copyright
--    notice, this list of conditions and the following disclaimer.
--  * Redistributions in binary form must reproduce the above copyright
--    notice, this list of conditions and the following disclaimer in the
--    documentation and/or other materials provided with the distribution.
--
-- THIS SOFTWARE IS PROVIDED BY THE COPYRIGHT HOLDERS AND CONTRIBUTORS "AS
-- IS" AND ANY EXPRESS OR IMPLIED WARRANTIES, INCLUDING, BUT NOT LIMITED TO,
-- THE IMPLIED WARRANTIES OF MERCHANTABILITY AND FITNESS FOR A PARTICULAR
-- PURPOSE ARE DISCLAIMED. IN NO EVENT SHALL THE COPYRIGHT OWNER OR
-- CONTRIBUTORS BE LIABLE FOR ANY DIRECT, INDIRECT, INCIDENTAL, SPECIAL,
-- EXEMPLARY, OR CONSEQUENTIAL DAMAGES (INCLUDING, BUT NOT LIMITED TO,
-- PROCUREMENT OF SUBSTITUTE GOODS OR SERVICES; LOSS OF USE, DATA, OR
-- PROFITS; OR BUSINESS INTERRUPTION) HOWEVER CAUSED AND ON ANY THEORY OF
-- LIABILITY, WHETHER IN CONTRACT, STRICT LIABILITY, OR TORT (INCLUDING
-- NEGLIGENCE OR OTHERWISE) ARISING IN ANY WAY OUT OF THE USE OF THIS
-- SOFTWARE, EVEN IF ADVISED OF THE POSSIBILITY OF SUCH DAMAGE.


-- | Add a module description here
--   also add descriptions to each function.
module BCode 
(
              BCode,
              Path(..),
              encode,
              -- encodeBS,
              decode,
              search,
              announce,
              comment,
              creationDate,
              info,
              hashInfoDict,
              infoLength,
              infoName,
              infoPieceLength,
              infoPieces,
              numberPieces,
              prettyPrint,

              trackerComplete,
              trackerIncomplete,
              trackerInterval,
              trackerMinInterval,
              trackerPeers,
              trackerWarning,
              trackerError,
              toBS,
              fromBS )

where

import Control.Monad
import Control.Applicative hiding (many)
import qualified Data.ByteString.Lazy as L
import qualified Data.ByteString as B
import Data.Char
import Data.Word
import Data.Int
import Data.Digest.Pure.SHA
import Data.List
import Data.Maybe
import qualified Data.Map as M
import Text.PrettyPrint.HughesPJ hiding (char)

import Data.Serialize
import Data.Serialize.Put
import Data.Serialize.Get


-- | BCode represents the structure of a bencoded file
data BCode = BInt Integer                       -- ^ An integer
           | BString B.ByteString               -- ^ A string of bytes
           | BArray [BCode]                     -- ^ An array
           | BDict (M.Map B.ByteString BCode)   -- ^ A key, value map
  deriving (Show, Eq)

data Path = PString B.ByteString
          | PInt Int

toW8 :: Char -> Word8
toW8 = fromIntegral . ord

fromW8 :: Word8 -> Char
fromW8 = chr . fromIntegral

toBS :: String -> B.ByteString
toBS = B.pack . map toW8

fromBS :: B.ByteString -> String
fromBS = map fromW8 . B.unpack


instance Serialize BCode where
    put (BInt i)     = wrap 'i' 'e' $ putShow i
    put (BArray arr) = wrap 'l' 'e' . mapM_ put $ arr
    put (BDict mp)   = wrap 'd' 'e' dict
                     where dict = mapM_ encPair . M.toList $ mp
                           encPair (k, v) = put (BString k) >> put v
    put (BString s)  = do
                         putShow (B.length s)
                         putWord8 (toW8 ':')
                         putByteString s
    
    get = getBInt <|> getBArray <|> getBDict <|> getBString

-- | Get something wrapped in two Chars
getWrapped :: Char -> Char -> Get a -> Get a
getWrapped a b p = char a *> p <* char b

-- | Parses a BInt
getBInt :: Get BCode
<<<<<<< HEAD
getBInt = BInt . read <$> getWrapped 'i' 'e' getDigits

=======
getBInt = BInt . read <$> getWrapped 'i' 'e' intP
    where intP = ((:) <$> char '-' <*> getDigits) <|> getDigits
>>>>>>> 99b29aeb

-- | Parses a BArray
getBArray :: Get BCode
getBArray = BArray <$> getWrapped 'l' 'e' (many get)


-- | Parses a BDict
getBDict :: Get BCode
getBDict = BDict . M.fromList <$> getWrapped 'd' 'e' (many getPairs)
    where getPairs = do
            (BString s) <- getBString
            x <- get
            return (s,x)

-- | Parses a BString
getBString :: Get BCode
getBString = do
    count <- getDigits
    BString <$> ( char ':' *> getStr (read count :: Integer))
    where maxInt = fromIntegral (maxBound :: Int) :: Integer
          
          getStr n | n >= 0 = B.concat <$> (sequence $ getStr' n)
                   | otherwise = fail $ "read a negative length string, length: " ++ show n
          
          getStr' n | n > maxInt = getByteString maxBound : getStr' (n-maxInt)
                    | otherwise = [getByteString . fromIntegral $ n]


-- | Get one or more digit characters
getDigits :: Get String
getDigits = many1 digit

-- | Returns a character if it is a digit, fails otherwise. uses isDigit.
digit :: Get Char
digit = do
    x <- getCharG
    if isDigit x
        then return x
        else fail $ "Expected digit, got: " ++ show x


-- * Put helper functions

-- | Put an element, wrapped by two characters
wrap :: Char -> Char -> Put -> Put
wrap a b m = do
    putWord8 (toW8 a)
    m
    putWord8 (toW8 b)

-- | Put something as it is shown using @show@
putShow :: Show a => a -> Put
putShow = mapM_ put . show

-- * Get Helper functions

-- | Parse zero or items using a given parser
many :: Get a -> Get [a]
many p = many1 p `mplus` return []

-- | Parse one or more items using a given parser
many1 :: Get a -> Get [a]
many1 p = (:) <$> p <*> many p

-- | Parse a given character
char :: Char -> Get Char
char c = do
    x <- getCharG
    if x == c
        then return c
        else fail $ "Expected char: '" ++ c:"' got: '" ++ [x,'\'']

-- | Get a Char. Only works with single byte characters
getCharG :: Get Char
getCharG = fromW8 <$> getWord8

-- BCode helper functions

-- | Return the hash of the info-dict in a torrent file
hashInfoDict :: BCode -> Maybe L.ByteString
hashInfoDict bc =
    do ih <- info bc
       let encoded = encode ih
       return . bytestringDigest . sha1 . L.fromChunks $ [encoded]


toPS :: String -> Path
toPS = PString . toBS

{- Simple search function over BCoded data structures, general case. In practice, we
   will prefer some simpler mnemonics -}
search :: [Path] -> BCode -> Maybe BCode
search [] bc = Just bc
search (PInt i : rest) (BArray bs) | i < 0 || i > length bs = Nothing
                                   | otherwise = search rest (bs!!i)
search (PString s : rest) (BDict mp) = M.lookup s mp >>= search rest
search _ _ = Nothing

search' :: String -> BCode -> Maybe B.ByteString
search' str b = case search [toPS str] b of
                  Nothing -> Nothing
                  Just (BString s) -> Just s
                  _ -> Nothing

searchStr :: String -> BCode -> Maybe B.ByteString
searchStr = search'

searchInt :: String -> BCode -> Maybe Integer
searchInt str b = case search [toPS str] b of
                    Just (BInt i) -> Just i
                    _ -> Nothing

searchInfo :: String -> BCode -> Maybe BCode
searchInfo str = search [toPS "info", toPS str]

{- Various accessors -}
announce, comment, creationDate :: BCode -> Maybe B.ByteString
announce = search' "announce"
comment  = search' "comment"
creationDate = search' "creation date"

{- Tracker accessors -}
trackerComplete, trackerIncomplete, trackerInterval :: BCode -> Maybe Integer
trackerMinInterval :: BCode -> Maybe Integer
trackerComplete = searchInt "complete"
trackerIncomplete = searchInt "incomplete"
trackerInterval = searchInt "interval"
trackerMinInterval = searchInt "min interval"

trackerError, trackerWarning :: BCode -> Maybe B.ByteString
trackerError = searchStr "failure reason"
trackerWarning = searchStr "warning mesage"

trackerPeers :: BCode -> Maybe B.ByteString
trackerPeers = searchStr "peers"

info :: BCode -> Maybe BCode
info = search [toPS "info"]

infoName :: BCode -> Maybe B.ByteString
infoName bc = case search [toPS "info", toPS "name"] bc of
               Just (BString s) -> Just s
               _ -> Nothing

infoPieceLength ::BCode -> Maybe Integer
infoPieceLength bc = do BInt i <- search [toPS "info", toPS "piece length"] bc
                        return i

infoLength :: BCode -> Maybe Integer
infoLength bc = do BInt i <- search [toPS "info", toPS "length"] bc
                   return i

infoPieces :: BCode -> Maybe [B.ByteString]
infoPieces b = do t <- searchInfo "pieces" b
                  case t of
                    BString str -> return $ sha1Split str
                    _ -> mzero
      where sha1Split r | r == B.empty = []
                        | otherwise = block : sha1Split rest
                            where (block, rest) = B.splitAt 20 r

numberPieces :: BCode -> Maybe Int
numberPieces = fmap length . infoPieces

pp :: BCode -> Doc
pp bc =
    case bc of
      BInt i -> integer i
      BString s -> text (show s)
      BArray arr -> text "[" <+> (cat $ intersperse comma al) <+> text "]"
          where al = map pp arr
      BDict mp -> text "{" <+> cat (intersperse comma mpl) <+> text "}"
          where mpl = map (\(s, bc') -> text (fromBS s) <+> text "->" <+> pp bc') $ M.toList mp

prettyPrint :: BCode -> String
prettyPrint = render . pp


testDecodeEncodeProp1 :: BCode -> Bool
testDecodeEncodeProp1 m =
    let encoded = encode m
        decoded = decode encoded
    in case decoded of
         Left _ -> False
         Right m' -> m == m'

testData = [BInt 123,
            BInt (-123),
            BString (toBS "Hello"),
            BString (toBS ['\NUL'..'\255']),
            BArray [BInt 1234567890
                   ,toBString "a longer string with eieldei stuff to mess things up"
                   ],
            toBDict [
                     ("hello",BInt 3)
                    ,("a key",toBString "and a value")
                    ,("a sub dict",toBDict [
                                            ("some stuff",BInt 1)
                                           ,("some more stuff", toBString "with a string")
                                           ])
                    ]
           ]

toBDict :: [(String,BCode)] -> BCode
toBDict = BDict . M.fromList . map (\(k,v) -> ((toBS k),v))

toBString :: String -> BCode
toBString = BString . toBS



<|MERGE_RESOLUTION|>--- conflicted
+++ resolved
@@ -119,13 +119,8 @@
 
 -- | Parses a BInt
 getBInt :: Get BCode
-<<<<<<< HEAD
-getBInt = BInt . read <$> getWrapped 'i' 'e' getDigits
-
-=======
 getBInt = BInt . read <$> getWrapped 'i' 'e' intP
     where intP = ((:) <$> char '-' <*> getDigits) <|> getDigits
->>>>>>> 99b29aeb
 
 -- | Parses a BArray
 getBArray :: Get BCode
