--- conflicted
+++ resolved
@@ -186,15 +186,6 @@
 many1 p = (:) <$> p <*> many p
 
 -- | Parse a given character
-<<<<<<< HEAD
-char :: Char -> Get ()
-char c = 
-    do
-        x <- getWord8
-        unless (fromW8 x == c) $
-            fail ("Expected char: '" ++ c:"' got: '" ++ [fromW8 x,'\''])
--- | Get a Char
-=======
 char :: Char -> Get Char
 char c = do
     x <- getCharG
@@ -203,7 +194,6 @@
         else fail $ "Expected char: '" ++ c:"' got: '" ++ [x,'\'']
 
 -- | Get a Char. Only works with single byte characters
->>>>>>> 821b26d5
 getCharG :: Get Char
 getCharG = fromW8 <$> getWord8
 
@@ -299,13 +289,8 @@
 pp bc =
     case bc of
       BInt i -> integer i
-<<<<<<< HEAD
-      BString s -> text (fromBS s)
-      BArray arr -> text "[" <+> cat (intersperse comma al) <+> text "]"
-=======
       BString s -> text (show s)
       BArray arr -> text "[" <+> (cat $ intersperse comma al) <+> text "]"
->>>>>>> 821b26d5
           where al = map pp arr
       BDict mp -> text "{" <+> cat (intersperse comma mpl) <+> text "}"
           where mpl = map (\(s, bc') -> text (fromBS s) <+> text "->" <+> pp bc') $ M.toList mp
